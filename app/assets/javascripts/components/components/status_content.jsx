import ImmutablePropTypes from 'react-immutable-proptypes';
import PureRenderMixin from 'react-addons-pure-render-mixin';
import emojify from '../emoji';

const StatusContent = React.createClass({

  contextTypes: {
    router: React.PropTypes.object
  },

  propTypes: {
    status: ImmutablePropTypes.map.isRequired,
    onClick: React.PropTypes.func
  },

  mixins: [PureRenderMixin],

  componentDidMount () {
    const node  = ReactDOM.findDOMNode(this);
    const links = node.querySelectorAll('a');
    const spoilers = node.querySelectorAll('.spoiler');

    for (var i = 0; i < spoilers.length; ++i) {
      let spoiler    = spoilers[i];
      spoiler.addEventListener('click', this.onSpoilerClick.bind(this, spoiler), true);
    }

    for (var i = 0; i < links.length; ++i) {
      let link    = links[i];
      let mention = this.props.status.get('mentions').find(item => link.href === item.get('url'));

      if (mention) {
        link.addEventListener('click', this.onMentionClick.bind(this, mention), false);
      } else if (link.textContent[0] === '#' || (link.previousSibling && link.previousSibling.textContent && link.previousSibling.textContent[link.previousSibling.textContent.length - 1] === '#')) {
        link.addEventListener('click', this.onHashtagClick.bind(this, link.text), false);
      } else {
        link.setAttribute('target', '_blank');
        link.setAttribute('rel', 'noopener');
      }
    }
  },

  onMentionClick (mention, e) {
    if (e.button === 0) {
      e.preventDefault();
      this.context.router.push(`/accounts/${mention.get('id')}`);
    }
  },

  onHashtagClick (hashtag, e) {
    hashtag = hashtag.replace(/^#/, '').toLowerCase();

    if (e.button === 0) {
      e.preventDefault();
      this.context.router.push(`/timelines/tag/${hashtag}`);
    }
  },

<<<<<<< HEAD
  onSpoilerClick (spoiler, e) {
    if (e.button === 0) {
      //only toggle if we're not clicking a visible link
      var hasClass = $(spoiler).hasClass('spoiler-on');
      if (hasClass || e.target === spoiler) {
        e.stopPropagation();
        e.preventDefault();
        $(spoiler).siblings(".spoiler").andSelf().toggleClass('spoiler-on', !hasClass);
      }
    }
  },

  onNormalClick (e) {
    e.stopPropagation();
=======
  handleMouseDown (e) {
    this.startXY = [e.clientX, e.clientY];
  },

  handleMouseUp (e) {
    const [ startX, startY ] = this.startXY;
    const [ deltaX, deltaY ] = [Math.abs(e.clientX - startX), Math.abs(e.clientY - startY)];

    if (e.target.localName === 'a' || (e.target.parentNode && e.target.parentNode.localName === 'a')) {
      return;
    }

    if (deltaX + deltaY < 5) {
      this.props.onClick();
    }

    this.startXY = null;
>>>>>>> 8a880a3d
  },

  render () {
    const { status } = this.props;

    const content = { __html: emojify(status.get('content')) };

    return (
      <div
        className='status__content'
        style={{ cursor: 'pointer' }}
        dangerouslySetInnerHTML={content}
        onMouseDown={this.handleMouseDown}
        onMouseUp={this.handleMouseUp}
      />
    );
  },

});

export default StatusContent;<|MERGE_RESOLUTION|>--- conflicted
+++ resolved
@@ -56,7 +56,6 @@
     }
   },
 
-<<<<<<< HEAD
   onSpoilerClick (spoiler, e) {
     if (e.button === 0) {
       //only toggle if we're not clicking a visible link
@@ -69,9 +68,6 @@
     }
   },
 
-  onNormalClick (e) {
-    e.stopPropagation();
-=======
   handleMouseDown (e) {
     this.startXY = [e.clientX, e.clientY];
   },
@@ -89,7 +85,6 @@
     }
 
     this.startXY = null;
->>>>>>> 8a880a3d
   },
 
   render () {
